--- conflicted
+++ resolved
@@ -92,28 +92,16 @@
       };
 
       // Debug logging
-<<<<<<< HEAD
       console.log('[Azure OpenAI] Making API request:');
       console.log('[Azure OpenAI]   Endpoint:', azureEndpoint);
       console.log('[Azure OpenAI]   Full URL:', url);
       console.log('[Azure OpenAI]   Environment:', environment);
       console.log('[Azure OpenAI]   Model/Deployment:', model);
       console.log('[Azure OpenAI]   API Version:', apiVersion);
-      console.log('[Azure OpenAI]   API Key:', '****' + langdockConfig.apiKey.slice(-8));
+      console.log('[Azure OpenAI]   API Key:', '****' + apiKey.slice(-8));
       console.log('[Azure OpenAI]   Temperature:', payload.temperature);
       console.log('[Azure OpenAI]   Max Tokens:', payload.max_tokens);
       console.log('[Azure OpenAI]   Timeout:', (langdockConfig.timeout || 30), 'seconds');
-=======
-      console.log('Azure OpenAI API Request:');
-      console.log('  Endpoint:', azureEndpoint);
-      console.log('  URL:', url);
-      console.log('  Environment:', environment);
-      console.log('  Model/Deployment:', model);
-      console.log('  API Version:', apiVersion);
-      console.log('  API Key (last 8):', '****' + apiKey.slice(-8));
-      console.log('  Temperature:', payload.temperature);
-      console.log('  Max Tokens:', payload.max_tokens);
->>>>>>> 66fe23e8
 
       // Make API request using axios (Azure OpenAI format)
       const timeout = (langdockConfig.timeout || 30) * 1000; // Convert to milliseconds
